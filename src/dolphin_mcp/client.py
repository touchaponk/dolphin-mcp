"""
Core client functionality for Dolphin MCP.
"""

import os
import sys
import json
import asyncio
import logging
from typing import Any, Dict, List, Optional, Union, AsyncGenerator

from .utils import load_mcp_config_from_file
from .providers.openai import generate_with_openai
from .providers.anthropic import generate_with_anthropic
from .providers.ollama import generate_with_ollama

logger = logging.getLogger("dolphin_mcp")

class MCPClient:
    """Implementation for a single MCP server."""
    def __init__(self, server_name, command, args=None, env=None):
        self.server_name = server_name
        self.command = command
        self.args = args or []
        self.env = env
        self.process = None
        self.tools = []
        self.request_id = 0
        self.protocol_version = "2024-11-05"
        self.receive_task = None
        self.responses = {}
        self.server_capabilities = {}
        self._shutdown = False
        self._cleanup_lock = asyncio.Lock()

    async def _receive_loop(self):
        if not self.process or self.process.stdout.at_eof():
            return
        try:
            while not self.process.stdout.at_eof():
                line = await self.process.stdout.readline()
                if not line:
                    break
                try:
                    message = json.loads(line.decode().strip())
                    self._process_message(message)
                except json.JSONDecodeError:
                    pass
        except Exception:
            pass

    def _process_message(self, message: dict):
        if "jsonrpc" in message and "id" in message:
            if "result" in message or "error" in message:
                self.responses[message["id"]] = message
            else:
                # request from server, not implemented
                resp = {
                    "jsonrpc": "2.0",
                    "id": message["id"],
                    "error": {
                        "code": -32601,
                        "message": f"Method {message.get('method')} not implemented in client"
                    }
                }
                asyncio.create_task(self._send_message(resp))
        elif "jsonrpc" in message and "method" in message and "id" not in message:
            # notification from server
            pass

    async def start(self):
        expanded_args = []
        for a in self.args:
            if isinstance(a, str) and "~" in a:
                expanded_args.append(os.path.expanduser(a))
            else:
                expanded_args.append(a)

        env_vars = os.environ.copy()
        if self.env:
            env_vars.update(self.env)

        try:
            self.process = await asyncio.create_subprocess_exec(
                self.command,
                *expanded_args,
                stdin=asyncio.subprocess.PIPE,
                stdout=asyncio.subprocess.PIPE,
                stderr=asyncio.subprocess.PIPE,
                env=env_vars
            )
            self.receive_task = asyncio.create_task(self._receive_loop())
            return await self._perform_initialize()
        except Exception:
            return False

    async def _perform_initialize(self):
        self.request_id += 1
        req_id = self.request_id
        req = {
            "jsonrpc": "2.0",
            "id": req_id,
            "method": "initialize",
            "params": {
                "protocolVersion": self.protocol_version,
                "capabilities": {"sampling": {}},
                "clientInfo": {
                    "name": "DolphinMCPClient",
                    "version": "1.0.0"
                }
            }
        }
        await self._send_message(req)

        start = asyncio.get_event_loop().time()
        timeout = 10  # Increased timeout to 10 seconds
        while asyncio.get_event_loop().time() - start < timeout:
            if req_id in self.responses:
                resp = self.responses[req_id]
                del self.responses[req_id]
                if "error" in resp:
                    logger.error(f"Server {self.server_name}: Initialize error: {resp['error']}")
                    return False
                if "result" in resp:
                    elapsed = asyncio.get_event_loop().time() - start
                    logger.info(f"Server {self.server_name}: Initialized in {elapsed:.2f}s")
                    note = {"jsonrpc": "2.0", "method": "notifications/initialized"}
                    await self._send_message(note)
                    init_result = resp["result"]
                    self.server_capabilities = init_result.get("capabilities", {})
                    return True
            await asyncio.sleep(0.05)
        logger.error(f"Server {self.server_name}: Initialize timed out after {timeout}s")
        return False

    async def list_tools(self):
        if not self.process:
            return []
        self.request_id += 1
        rid = self.request_id
        req = {
            "jsonrpc": "2.0",
            "id": rid,
            "method": "tools/list",
            "params": {}
        }
        await self._send_message(req)

        start = asyncio.get_event_loop().time()
        timeout = 10  # Increased timeout to 10 seconds
        while asyncio.get_event_loop().time() - start < timeout:
            if rid in self.responses:
                resp = self.responses[rid]
                del self.responses[rid]
                if "error" in resp:
                    logger.error(f"Server {self.server_name}: List tools error: {resp['error']}")
                    return []
                if "result" in resp and "tools" in resp["result"]:
                    elapsed = asyncio.get_event_loop().time() - start
                    logger.info(f"Server {self.server_name}: Listed {len(resp['result']['tools'])} tools in {elapsed:.2f}s")
                    self.tools = resp["result"]["tools"]
                    return self.tools
            await asyncio.sleep(0.05)
        logger.error(f"Server {self.server_name}: List tools timed out after {timeout}s")
        return []

    async def call_tool(self, tool_name: str, arguments: dict):
        if not self.process:
            return {"error": "Not started"}
        self.request_id += 1
        rid = self.request_id
        req = {
            "jsonrpc": "2.0",
            "id": rid,
            "method": "tools/call",
            "params": {
                "name": tool_name,
                "arguments": arguments
            }
        }
        await self._send_message(req)

        start = asyncio.get_event_loop().time()
        timeout = 3600  # Increased timeout to 30 seconds
        while asyncio.get_event_loop().time() - start < timeout:
            if rid in self.responses:
                resp = self.responses[rid]
                del self.responses[rid]
                if "error" in resp:
                    logger.error(f"Server {self.server_name}: Tool {tool_name} error: {resp['error']}")
                    return {"error": resp["error"]}
                if "result" in resp:
                    elapsed = asyncio.get_event_loop().time() - start
                    logger.info(f"Server {self.server_name}: Tool {tool_name} completed in {elapsed:.2f}s")
                    return resp["result"]
            await asyncio.sleep(0.01)  # Reduced sleep interval for more responsive streaming
            if asyncio.get_event_loop().time() - start > 5:  # Log warning after 5 seconds
                logger.warning(f"Server {self.server_name}: Tool {tool_name} taking longer than 5s...")
        logger.error(f"Server {self.server_name}: Tool {tool_name} timed out after {timeout}s")
        return {"error": f"Timeout waiting for tool result after {timeout}s"}

    async def _send_message(self, message: dict):
        if not self.process or self._shutdown:
            logger.error(f"Server {self.server_name}: Cannot send message - process not running or shutting down")
            return False
        try:
            data = json.dumps(message) + "\n"
            self.process.stdin.write(data.encode())
            await self.process.stdin.drain()
            return True
        except Exception as e:
            logger.error(f"Server {self.server_name}: Error sending message: {str(e)}")
            return False

    async def stop(self):
        async with self._cleanup_lock:
            if self._shutdown:
                return
            self._shutdown = True
            
            if self.receive_task and not self.receive_task.done():
                self.receive_task.cancel()
                try:
                    await self.receive_task
                except asyncio.CancelledError:
                    pass

            if self.process:
                try:
                    # Try graceful shutdown first
                    self.process.terminate()
                    try:
                        await asyncio.wait_for(self.process.wait(), timeout=2.0)
                    except asyncio.TimeoutError:
                        # Force kill if graceful shutdown fails
                        logger.warning(f"Server {self.server_name}: Force killing process after timeout")
                        self.process.kill()
                        await self.process.wait()
                except Exception as e:
                    logger.error(f"Server {self.server_name}: Error during process cleanup: {str(e)}")
                finally:
                    if self.process.stdin:
                        self.process.stdin.close()
                    self.process = None
    
    # Alias close to stop for backward compatibility
    async def close(self):
        await self.stop()
        
    # Add async context manager support
    async def __aenter__(self):
        await self.start()
        return self

    async def __aexit__(self, exc_type, exc_val, exc_tb):
        await self.stop()

async def generate_text(conversation: List[Dict], model_cfg: Dict,
                       all_functions: List[Dict], stream: bool = False) -> Union[Dict, AsyncGenerator]:
    """
    Generate text using the specified provider.
    
    Args:
        conversation: The conversation history
        model_cfg: Configuration for the model
        all_functions: Available functions for the model to call
        stream: Whether to stream the response
        
    Returns:
        If stream=False: Dict containing assistant_text and tool_calls
        If stream=True: AsyncGenerator yielding chunks of assistant text and tool calls
    """
    provider = model_cfg.get("provider", "").lower()
    
    if provider == "openai":
        if stream:
            return generate_with_openai(conversation, model_cfg, all_functions, stream=True)
        else:
            return await generate_with_openai(conversation, model_cfg, all_functions, stream=False)
    
    # For non-streaming providers, wrap the response in an async generator if streaming is requested
    if stream:
        async def wrap_response():
            if provider == "anthropic":
                result = await generate_with_anthropic(conversation, model_cfg, all_functions)
            elif provider == "ollama":
                result = await generate_with_ollama(conversation, model_cfg, all_functions)
            else:
                result = {"assistant_text": f"Unsupported provider '{provider}'", "tool_calls": []}
            yield result
        return wrap_response()
    
    # Non-streaming path
    if provider == "anthropic":
        return await generate_with_anthropic(conversation, model_cfg, all_functions)
    elif provider == "ollama":
        return await generate_with_ollama(conversation, model_cfg, all_functions)
    else:
        return {"assistant_text": f"Unsupported provider '{provider}'", "tool_calls": []}

async def log_messages_to_file(messages: List[Dict], functions: List[Dict], log_path: str):
    """
    Log messages and function definitions to a JSONL file.
    
    Args:
        messages: List of messages to log
        functions: List of function definitions
        log_path: Path to the log file
    """
    try:
        # Create directory if it doesn't exist
        log_dir = os.path.dirname(log_path)
        if log_dir and not os.path.exists(log_dir):
            os.makedirs(log_dir)
            
        # Append to file
        with open(log_path, "a") as f:
            f.write(json.dumps({
                "messages": messages,
                "functions": functions
            }) + "\n")
    except Exception as e:
        logger.error(f"Error logging messages to {log_path}: {str(e)}")

async def process_tool_call(tc: Dict, servers: Dict[str, MCPClient], quiet_mode: bool) -> Optional[Dict]:
    """Process a single tool call and return the result"""
    func_name = tc["function"]["name"]
    func_args_str = tc["function"].get("arguments", "{}")
    try:
        func_args = json.loads(func_args_str)
    except:
        func_args = {}

    parts = func_name.split("_", 1)
    if len(parts) != 2:
        return {
            "role": "function",
            "name": func_name,
            "content": json.dumps({"error": "Invalid function name format"})
        }

    srv_name, tool_name = parts
    if not quiet_mode:
        print(f"\nView result from {tool_name} from {srv_name} {json.dumps(func_args)}")
    else:
        print(f"\nProcessing tool call...{tool_name}")

    if srv_name not in servers:
        return {
            "role": "function",
            "name": func_name,
            "content": json.dumps({"error": f"Unknown server: {srv_name}"})
        }

    # Get the tool's schema
    tool_schema = None
    for tool in servers[srv_name].tools:
        if tool["name"] == tool_name:
            tool_schema = tool.get("inputSchema", {})
            break

    if tool_schema:
        # Ensure required parameters are present
        required_params = tool_schema.get("required", [])
        for param in required_params:
            if param not in func_args:
                return {
                    "role": "function",
                    "name": func_name,
                    "content": json.dumps({"error": f"Missing required parameter: {param}"})
                }

    result = await servers[srv_name].call_tool(tool_name, func_args)
    if not quiet_mode:
        print(json.dumps(result, indent=2))

    return {
        "role": "tool",
        "tool_call_id": tc["id"],
        "name": func_name,
        "content": json.dumps(result)
    }

async def run_interaction(
    user_query: str,
    model_name: Optional[str] = None,
    config: Optional[dict] = None,
    config_path: str = "mcp_config.json",
    quiet_mode: bool = False,
    log_messages_path: Optional[str] = None,
    stream: bool = False
) -> Union[str, AsyncGenerator[str, None]]:
    """
    Run an interaction with the MCP servers.
    
    Args:
        user_query: The user's query
        model_name: Name of the model to use (optional)
        config: Configuration dict (optional, if not provided will load from config_path)
        config_path: Path to the configuration file (default: mcp_config.json)
        quiet_mode: Whether to suppress intermediate output (default: False)
        log_messages_path: Path to log messages in JSONL format (optional)
        stream: Whether to stream the response (default: False)
        
    Returns:
        If stream=False: The final text response
        If stream=True: AsyncGenerator yielding chunks of the response
    """
    # 1) If config is not provided, load from file:
    if config is None:
        config = await load_mcp_config_from_file(config_path)

    servers_cfg = config.get("mcpServers", {})
    models_cfg = config.get("models", [])

    # 2) Choose a model
    chosen_model = None
    if model_name:
        for m in models_cfg:
            if m.get("model") == model_name:
                chosen_model = m
                break
        if not chosen_model:
            # fallback to default or fail
            for m in models_cfg:
                if m.get("default"):
                    chosen_model = m
                    break
    else:
        # if model_name not specified, pick default
        for m in models_cfg:
            if m.get("default"):
                chosen_model = m
                break
        if not chosen_model and models_cfg:
            chosen_model = models_cfg[0]

    if not chosen_model:
        error_msg = "No suitable model found in config."
        if stream:
            async def error_gen():
                yield error_msg
            return error_gen()
        return error_msg

    # 3) Start servers
    servers = {}
    all_functions = []
    for server_name, conf in servers_cfg.items():
        client = MCPClient(
            server_name=server_name,
            command=conf.get("command"),
            args=conf.get("args", []),
            env=conf.get("env", {})
        )
        ok = await client.start()
        if not ok:
            if not quiet_mode:
                print(f"[WARN] Could not start server {server_name}")
            continue

        # gather tools
        tools = await client.list_tools()
        for t in tools:
            input_schema = t.get("inputSchema") or {"type": "object", "properties": {}}
            fn_def = {
                "name": f"{server_name}_{t['name']}",
                "description": t.get("description", ""),
                "parameters": input_schema
            }
            all_functions.append(fn_def)

        servers[server_name] = client

    if not servers:
        error_msg = "No MCP servers could be started."
        if stream:
            async def error_gen():
                yield error_msg
            return error_gen()
        return error_msg

    # 4) Build conversation
    system_msg = chosen_model.get("systemMessage", "You are a helpful assistant.")
    conversation = [
        {"role": "system", "content": system_msg},
        {"role": "user", "content": user_query}
    ]

    async def cleanup():
        """Clean up servers and log messages"""
        if log_messages_path:
            await log_messages_to_file(conversation, all_functions, log_messages_path)
        for cli in servers.values():
            await cli.stop()

    if stream:
        async def stream_response():
            try:
<<<<<<< HEAD
                while True:  # Main conversation loop
                    generator = await generate_text(conversation, chosen_model, all_functions, stream=True)
                    accumulated_text = ""
                    tool_calls_processed = False
                    
                    async for chunk in await generator:
                        if chunk.get("is_chunk", False):
                            # Immediately yield each token without accumulation
                            if chunk.get("token", False):
                                yield chunk["assistant_text"]
                            accumulated_text += chunk["assistant_text"]
                        else:
                            # This is the final chunk with tool calls
                            if accumulated_text != chunk["assistant_text"]:
                                # If there's any remaining text, yield it
                                remaining = chunk["assistant_text"][len(accumulated_text):]
                                if remaining:
                                    yield remaining
                            
                            # Process any tool calls from the final chunk
                            tool_calls = chunk.get("tool_calls", [])
                            if tool_calls:
                                # Add the assistant's message with tool calls
                                assistant_message = {
                                    "role": "assistant",
                                    "content": chunk["assistant_text"],
                                    "tool_calls": tool_calls
                                }
                                conversation.append(assistant_message)
                                
                                # Process each tool call
                                for tc in tool_calls:
                                    if tc.get("function", {}).get("name"):
                                        result = await process_tool_call(tc, servers, quiet_mode)
                                        if result:
                                            conversation.append(result)
                                            tool_calls_processed = True
                    
                    # Break the loop if no tool calls were processed
                    if not tool_calls_processed:
                        break
                    
            finally:
                await cleanup()
        
        return stream_response()
    else:
        try:
            final_text = ""
            while True:
                gen_result = await generate_text(conversation, chosen_model, all_functions, stream=False)
                
                assistant_text = gen_result["assistant_text"]
                final_text = assistant_text
                tool_calls = gen_result.get("tool_calls", [])

                # Add the assistant's message
                assistant_message = {"role": "assistant", "content": assistant_text}
                if tool_calls:
                    assistant_message["tool_calls"] = tool_calls
                conversation.append(assistant_message)
                logger.info(f"Added assistant message: {json.dumps(assistant_message, indent=2)}")

                if not tool_calls:
                    break
=======
                json_string = json.dumps(func_args_str) 
                func_args = json.loads(json_string)
            except Exception as e:
                func_args = {}

            parts = func_name.split("_",1)
            if len(parts) != 2:
                conversation.append({
                    "role":"tool",
                    "name": func_name,
                    "content": json.dumps({"error":"Invalid function name format"})
                })
                continue

            srv_name, tool_name = parts
            if not quiet_mode:
                print(f"View result from {tool_name} from {srv_name} {json.dumps(func_args)}")

            if srv_name not in servers:
                conversation.append({
                    "role":"tool",
                    "name": func_name,
                    "content": json.dumps({"error":f"Unknown server: {srv_name}"})
                })
                continue

            result = await servers[srv_name].call_tool(tool_name, func_args)
            if not quiet_mode:
                print(json.dumps(result, indent=2))

            conversation.append({
                "role":"tool",
                "name": func_name,
                "content": json.dumps(result)
            })
>>>>>>> 884d8652

                for tc in tool_calls:
                    result = await process_tool_call(tc, servers, quiet_mode)
                    if result:
                        conversation.append(result)
                        logger.info(f"Added tool result: {json.dumps(result, indent=2)}")

            return final_text
        finally:
            await cleanup()<|MERGE_RESOLUTION|>--- conflicted
+++ resolved
@@ -334,7 +334,8 @@
     parts = func_name.split("_", 1)
     if len(parts) != 2:
         return {
-            "role": "function",
+            "role": "tool",
+            "tool_call_id": tc["id"],
             "name": func_name,
             "content": json.dumps({"error": "Invalid function name format"})
         }
@@ -347,7 +348,8 @@
 
     if srv_name not in servers:
         return {
-            "role": "function",
+            "role": "tool",
+            "tool_call_id": tc["id"],
             "name": func_name,
             "content": json.dumps({"error": f"Unknown server: {srv_name}"})
         }
@@ -365,7 +367,8 @@
         for param in required_params:
             if param not in func_args:
                 return {
-                    "role": "function",
+                    "role": "tool",
+                    "tool_call_id": tc["id"],
                     "name": func_name,
                     "content": json.dumps({"error": f"Missing required parameter: {param}"})
                 }
@@ -497,7 +500,6 @@
     if stream:
         async def stream_response():
             try:
-<<<<<<< HEAD
                 while True:  # Main conversation loop
                     generator = await generate_text(conversation, chosen_model, all_functions, stream=True)
                     accumulated_text = ""
@@ -563,43 +565,6 @@
 
                 if not tool_calls:
                     break
-=======
-                json_string = json.dumps(func_args_str) 
-                func_args = json.loads(json_string)
-            except Exception as e:
-                func_args = {}
-
-            parts = func_name.split("_",1)
-            if len(parts) != 2:
-                conversation.append({
-                    "role":"tool",
-                    "name": func_name,
-                    "content": json.dumps({"error":"Invalid function name format"})
-                })
-                continue
-
-            srv_name, tool_name = parts
-            if not quiet_mode:
-                print(f"View result from {tool_name} from {srv_name} {json.dumps(func_args)}")
-
-            if srv_name not in servers:
-                conversation.append({
-                    "role":"tool",
-                    "name": func_name,
-                    "content": json.dumps({"error":f"Unknown server: {srv_name}"})
-                })
-                continue
-
-            result = await servers[srv_name].call_tool(tool_name, func_args)
-            if not quiet_mode:
-                print(json.dumps(result, indent=2))
-
-            conversation.append({
-                "role":"tool",
-                "name": func_name,
-                "content": json.dumps(result)
-            })
->>>>>>> 884d8652
 
                 for tc in tool_calls:
                     result = await process_tool_call(tc, servers, quiet_mode)
